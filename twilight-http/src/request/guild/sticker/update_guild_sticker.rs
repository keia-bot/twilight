use crate::{
    client::Client,
    error::Error,
    request::{self, AuditLogReason, Request, TryIntoRequest},
    response::{Response, ResponseFuture},
    routing::Route,
};
use serde::Serialize;
use std::future::IntoFuture;
use twilight_model::{
    channel::message::sticker::Sticker,
    id::{
        marker::{GuildMarker, StickerMarker},
        Id,
    },
};
use twilight_validate::{
    request::{audit_reason as validate_audit_reason, ValidationError},
    sticker::{
        description as validate_description, name as validate_name, tags as validate_tags,
        StickerValidationError,
    },
};

#[derive(Serialize)]
struct UpdateGuildStickerFields<'a> {
    description: Option<&'a str>,
    name: Option<&'a str>,
    tags: Option<&'a str>,
}

/// Updates a sticker in a guild, and returns the updated sticker.
///
/// # Examples
///
/// ```no_run
/// use twilight_http::Client;
/// use twilight_model::id::Id;
///
/// # #[tokio::main]
/// # async fn main() -> Result<(), Box<dyn std::error::Error>> {
/// let client = Client::new("my token".to_owned());
///
/// let guild_id = Id::new(1);
/// let sticker_id = Id::new(2);
/// let sticker = client
///     .update_guild_sticker(guild_id, sticker_id)
///     .description("new description")
///     .await?
///     .model()
///     .await?;
///
/// println!("{sticker:#?}");
/// # Ok(()) }
/// ```
#[must_use = "requests must be configured and executed"]
pub struct UpdateGuildSticker<'a> {
    fields: Result<UpdateGuildStickerFields<'a>, StickerValidationError>,
    guild_id: Id<GuildMarker>,
    http: &'a Client,
    reason: Result<Option<&'a str>, ValidationError>,
    sticker_id: Id<StickerMarker>,
}

impl<'a> UpdateGuildSticker<'a> {
    pub(crate) const fn new(
        http: &'a Client,
        guild_id: Id<GuildMarker>,
        sticker_id: Id<StickerMarker>,
    ) -> Self {
        Self {
            guild_id,
            fields: Ok(UpdateGuildStickerFields {
                description: None,
                name: None,
                tags: None,
            }),
            http,
            reason: Ok(None),
            sticker_id,
        }
    }

    /// Set the sticker's description.
    ///
    /// # Errors
    ///
    /// Returns an error of type [`DescriptionInvalid`] if the length is invalid.
    ///
    /// [`DescriptionInvalid`]: twilight_validate::sticker::StickerValidationErrorType::DescriptionInvalid
    pub fn description(mut self, description: &'a str) -> Self {
        self.fields = self.fields.and_then(|mut fields| {
            validate_description(description)?;
            fields.description = Some(description);

            Ok(fields)
        });

        self
    }

    /// Set the sticker's name.
    ///
    /// # Errors
    ///
    /// Returns an error of type [`NameInvalid`] if the length is invalid.
    ///
    /// [`NameInvalid`]: twilight_validate::sticker::StickerValidationErrorType::NameInvalid
    pub fn name(mut self, name: &'a str) -> Self {
        self.fields = self.fields.and_then(|mut fields| {
            validate_name(name)?;
            fields.name = Some(name);

            Ok(fields)
        });

        self
    }

    /// Set the sticker's tags.
    ///
    /// # Errors
    ///
    /// Returns an error of type [`TagsInvalid`] if the length is invalid.
    ///
    /// [`TagsInvalid`]: twilight_validate::sticker::StickerValidationErrorType::TagsInvalid
    pub fn tags(mut self, tags: &'a str) -> Self {
        self.fields = self.fields.and_then(|mut fields| {
            validate_tags(tags)?;
            fields.tags = Some(tags);

            Ok(fields)
        });

        self
    }
}

impl<'a> AuditLogReason<'a> for UpdateGuildSticker<'a> {
    fn reason(mut self, reason: &'a str) -> Self {
        self.reason = validate_audit_reason(reason).and(Ok(Some(reason)));

        self
    }
}

impl IntoFuture for UpdateGuildSticker<'_> {
    type Output = Result<Response<Sticker>, Error>;

    type IntoFuture = ResponseFuture<Sticker>;

    fn into_future(self) -> Self::IntoFuture {
        let http = self.http;

        match self.try_into_request() {
            Ok(request) => http.request(request),
            Err(source) => ResponseFuture::error(source),
        }
    }
}

impl TryIntoRequest for UpdateGuildSticker<'_> {
    fn try_into_request(self) -> Result<Request, Error> {
<<<<<<< HEAD
        let fields = self.fields.map_err(Error::validation)?;

        Request::builder(&Route::UpdateGuildSticker {
            guild_id: self.guild_id.get(),
            sticker_id: self.sticker_id.get(),
        })
        .json(&fields)
        .build()
=======
        let mut request = Request::builder(&Route::UpdateGuildSticker {
            guild_id: self.guild_id.get(),
            sticker_id: self.sticker_id.get(),
        })
        .json(&self.fields)?;

        if let Some(reason) = self.reason {
            request = request.headers(request::audit_header(reason)?);
        }

        Ok(request.build())
>>>>>>> 7c699385
    }
}<|MERGE_RESOLUTION|>--- conflicted
+++ resolved
@@ -161,27 +161,18 @@
 
 impl TryIntoRequest for UpdateGuildSticker<'_> {
     fn try_into_request(self) -> Result<Request, Error> {
-<<<<<<< HEAD
         let fields = self.fields.map_err(Error::validation)?;
 
         Request::builder(&Route::UpdateGuildSticker {
             guild_id: self.guild_id.get(),
             sticker_id: self.sticker_id.get(),
         })
-        .json(&fields)
-        .build()
-=======
-        let mut request = Request::builder(&Route::UpdateGuildSticker {
-            guild_id: self.guild_id.get(),
-            sticker_id: self.sticker_id.get(),
-        })
-        .json(&self.fields)?;
+        .json(&fields);
 
         if let Some(reason) = self.reason {
             request = request.headers(request::audit_header(reason)?);
         }
 
-        Ok(request.build())
->>>>>>> 7c699385
+        request.build()
     }
 }