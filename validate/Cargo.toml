[package]
authors = ["Twilight Contributors"]
categories = ["api-bindings"]
description = "Functions and constants for validating request parameters"
documentation = "https://docs.rs/twilight-validate"
edition = "2021"
homepage = "https://twilight.rs/"
include = ["src/**/*.rs", "Cargo.toml"]
keywords = ["discord", "discord-api", "twilight"]
license = "ISC"
name = "twilight-validate"
publish = false
readme = "README.md"
repository = "https://github.com/twilight-rs/twilight.git"
<<<<<<< HEAD
rust-version = "1.57"
version = "0.10.3"
=======
rust-version = "1.60"
version = "0.10.2"
>>>>>>> 584789e2

[dependencies]
twilight-model = { default-features = false, path = "../model" }

[dev-dependencies]
static_assertions = { default-features = false, version = "1.1.0" }<|MERGE_RESOLUTION|>--- conflicted
+++ resolved
@@ -12,13 +12,8 @@
 publish = false
 readme = "README.md"
 repository = "https://github.com/twilight-rs/twilight.git"
-<<<<<<< HEAD
-rust-version = "1.57"
+rust-version = "1.60"
 version = "0.10.3"
-=======
-rust-version = "1.60"
-version = "0.10.2"
->>>>>>> 584789e2
 
 [dependencies]
 twilight-model = { default-features = false, path = "../model" }
